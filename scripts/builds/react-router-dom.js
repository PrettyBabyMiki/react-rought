--- conflicted
+++ resolved
@@ -187,15 +187,7 @@
         ],
         plugins: ['babel-plugin-dev-expression']
       }),
-<<<<<<< HEAD
       compiler()
-=======
-      compiler({
-        compilation_level: 'SIMPLE_OPTIMIZATIONS',
-        language_in: 'ECMASCRIPT_2017',
-        language_out: 'ECMASCRIPT_2017'
-      })
->>>>>>> 72f733c6
     ].concat(PRETTY ? prettier({ parser: 'babel' }) : [])
   }
 ];
