import React from 'react'
import PropTypes from 'prop-types'
<<<<<<< HEAD
import warning from 'warning'
import invariant from 'invariant'
import { createLocation, locationsAreEqual } from 'history'
=======
import generatePath from './generatePath'
>>>>>>> 1fe3408b

/**
 * The public API for updating the location programmatically
 * with a component.
 */
class Redirect extends React.Component {
  static propTypes = {
    computedMatch: PropTypes.object, // private, from <Switch>
    push: PropTypes.bool,
    from: PropTypes.string,
    to: PropTypes.oneOfType([
      PropTypes.string,
      PropTypes.object
    ]).isRequired
  }

  static defaultProps = {
    push: false
  }

  static contextTypes = {
    router: PropTypes.shape({
      history: PropTypes.shape({
        push: PropTypes.func.isRequired,
        replace: PropTypes.func.isRequired
      }).isRequired,
      staticContext: PropTypes.object
    }).isRequired
  }

  isStatic() {
    return this.context.router && this.context.router.staticContext
  }

  componentWillMount() {
    invariant(
      this.context.router,
      'You should not use <Redirect> outside a <Router>'
    )

    if (this.isStatic())
      this.perform()
  }

  componentDidMount() {
    if (!this.isStatic())
      this.perform()
  }

<<<<<<< HEAD
  componentDidUpdate(prevProps) {
    const prevTo = createLocation(prevProps.to)
    const nextTo = createLocation(this.props.to)

    if (locationsAreEqual(prevTo, nextTo)) {
      warning(false, `You tried to redirect to the same route you're currently on: ` +
        `"${nextTo.pathname}${nextTo.search}"`)
      return
    }

    this.perform()
=======
  computeTo({ computedMatch, to }) {
    if (computedMatch) {
      if (typeof to === "string") {
        return generatePath(to, computedMatch.params)
      } else {
        return {
          ...to,
          pathname: generatePath(to.pathname, computedMatch.params)
        }
      }
    }
    return to
>>>>>>> 1fe3408b
  }

  perform() {
    const { history } = this.context.router
    const { push } = this.props
    const to = this.computeTo(this.props)

    if (push) {
      history.push(to)
    } else {
      history.replace(to)
    }
  }

  render() {
    return null
  }
}

export default Redirect<|MERGE_RESOLUTION|>--- conflicted
+++ resolved
@@ -1,12 +1,9 @@
 import React from 'react'
 import PropTypes from 'prop-types'
-<<<<<<< HEAD
 import warning from 'warning'
 import invariant from 'invariant'
 import { createLocation, locationsAreEqual } from 'history'
-=======
 import generatePath from './generatePath'
->>>>>>> 1fe3408b
 
 /**
  * The public API for updating the location programmatically
@@ -56,7 +53,6 @@
       this.perform()
   }
 
-<<<<<<< HEAD
   componentDidUpdate(prevProps) {
     const prevTo = createLocation(prevProps.to)
     const nextTo = createLocation(this.props.to)
@@ -68,7 +64,8 @@
     }
 
     this.perform()
-=======
+  }
+
   computeTo({ computedMatch, to }) {
     if (computedMatch) {
       if (typeof to === "string") {
@@ -80,8 +77,8 @@
         }
       }
     }
+
     return to
->>>>>>> 1fe3408b
   }
 
   perform() {
