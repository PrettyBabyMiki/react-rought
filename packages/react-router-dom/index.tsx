import * as React from "react";
import type { BrowserHistory, HashHistory, History } from "history";
import { createBrowserHistory, createHashHistory } from "history";
import {
  MemoryRouter,
  Navigate,
  Outlet,
  Route,
  Router,
  Routes,
  createRoutesFromChildren,
  generatePath,
  matchRoutes,
  matchPath,
  createPath,
  parsePath,
  resolvePath,
  renderMatches,
  useHref,
  useInRouterContext,
  useLocation,
  useMatch,
  useNavigate,
  useNavigationType,
  useOutlet,
  useParams,
  useResolvedPath,
  useRoutes,
  useOutletContext,
} from "react-router";
import type { To } from "react-router";

function warning(cond: boolean, message: string): void {
  if (!cond) {
    // eslint-disable-next-line no-console
    if (typeof console !== "undefined") console.warn(message);

    try {
      // Welcome to debugging React Router!
      //
      // This error is thrown as a convenience so you can more easily
      // find the source for a warning that appears in the console by
      // enabling "pause on exceptions" in your JavaScript debugger.
      throw new Error(message);
      // eslint-disable-next-line no-empty
    } catch (e) {}
  }
}

////////////////////////////////////////////////////////////////////////////////
// RE-EXPORTS
////////////////////////////////////////////////////////////////////////////////

// Note: Keep in sync with react-router exports!
export {
  MemoryRouter,
  Navigate,
  Outlet,
  Route,
  Router,
  Routes,
  createRoutesFromChildren,
  generatePath,
  matchRoutes,
  matchPath,
  createPath,
  parsePath,
  renderMatches,
  resolvePath,
  useHref,
  useInRouterContext,
  useLocation,
  useMatch,
  useNavigate,
  useNavigationType,
  useOutlet,
  useParams,
  useResolvedPath,
  useRoutes,
  useOutletContext,
};

export { NavigationType } from "react-router";
export type {
  Hash,
  Location,
  Path,
  To,
  MemoryRouterProps,
  NavigateFunction,
  NavigateOptions,
  NavigateProps,
  Navigator,
  OutletProps,
  Params,
  PathMatch,
  RouteMatch,
  RouteObject,
  RouteProps,
  PathRouteProps,
  LayoutRouteProps,
  IndexRouteProps,
  RouterProps,
<<<<<<< HEAD
  Pathname,
  Search,
=======
>>>>>>> 4c8f1505
  RoutesProps,
} from "react-router";

///////////////////////////////////////////////////////////////////////////////
// DANGER! PLEASE READ ME!
// We provide these exports as an escape hatch in the event that you need any
// routing data that we don't provide an explicit API for. With that said, we
// want to cover your use case if we can, so if you feel the need to use these
// we want to hear from you. Let us know what you're building and we'll do our
// best to make sure we can support you!
//
// We consider these exports an implementation detail and do not guarantee
// against any breaking changes, regardless of the semver release. Use with
// extreme caution and only if you understand the consequences. Godspeed.
///////////////////////////////////////////////////////////////////////////////

/** @internal */
export {
  UNSAFE_NavigationContext,
  UNSAFE_LocationContext,
  UNSAFE_RouteContext,
} from "react-router";

////////////////////////////////////////////////////////////////////////////////
// COMPONENTS
////////////////////////////////////////////////////////////////////////////////

export interface BrowserRouterProps {
  basename?: string;
  children?: React.ReactNode;
  window?: Window;
}

/**
 * A `<Router>` for use in web browsers. Provides the cleanest URLs.
 */
export function BrowserRouter({
  basename,
  children,
  window,
}: BrowserRouterProps) {
  let historyRef = React.useRef<BrowserHistory>();
  if (historyRef.current == null) {
    historyRef.current = createBrowserHistory({ window });
  }

  let history = historyRef.current;
  let [state, setState] = React.useState({
    action: history.action,
    location: history.location,
  });

  React.useLayoutEffect(() => history.listen(setState), [history]);

  return (
    <Router
      basename={basename}
      children={children}
      location={state.location}
      navigationType={state.action}
      navigator={history}
    />
  );
}

export interface HashRouterProps {
  basename?: string;
  children?: React.ReactNode;
  window?: Window;
}

/**
 * A `<Router>` for use in web browsers. Stores the location in the hash
 * portion of the URL so it is not sent to the server.
 */
export function HashRouter({ basename, children, window }: HashRouterProps) {
  let historyRef = React.useRef<HashHistory>();
  if (historyRef.current == null) {
    historyRef.current = createHashHistory({ window });
  }

  let history = historyRef.current;
  let [state, setState] = React.useState({
    action: history.action,
    location: history.location,
  });

  React.useLayoutEffect(() => history.listen(setState), [history]);

  return (
    <Router
      basename={basename}
      children={children}
      location={state.location}
      navigationType={state.action}
      navigator={history}
    />
  );
}

export interface HistoryRouterProps {
  basename?: string;
  children?: React.ReactNode;
  history: History;
}

/**
 * A `<Router>` that accepts a pre-instantiated history object. It's important
 * to note that using your own history object is highly discouraged and may add
 * two versions of the history library to your bundles unless you use the same
 * version of the history library that React Router uses internally.
 */
function HistoryRouter({ basename, children, history }: HistoryRouterProps) {
  const [state, setState] = React.useState({
    action: history.action,
    location: history.location,
  });

  React.useLayoutEffect(() => history.listen(setState), [history]);

  return (
    <Router
      basename={basename}
      children={children}
      location={state.location}
      navigationType={state.action}
      navigator={history}
    />
  );
}

if (__DEV__) {
  HistoryRouter.displayName = "unstable_HistoryRouter";
}

export { HistoryRouter as unstable_HistoryRouter };

function isModifiedEvent(event: React.MouseEvent) {
  return !!(event.metaKey || event.altKey || event.ctrlKey || event.shiftKey);
}

export interface LinkProps
  extends Omit<React.AnchorHTMLAttributes<HTMLAnchorElement>, "href"> {
  reloadDocument?: boolean;
  replace?: boolean;
  state?: any;
  to: To;
}

/**
 * The public API for rendering a history-aware <a>.
 */
export const Link = React.forwardRef<HTMLAnchorElement, LinkProps>(
  function LinkWithRef(
    { onClick, reloadDocument, replace = false, state, target, to, ...rest },
    ref
  ) {
    let href = useHref(to);
    let internalOnClick = useLinkClickHandler(to, { replace, state, target });
    function handleClick(
      event: React.MouseEvent<HTMLAnchorElement, MouseEvent>
    ) {
      if (onClick) onClick(event);
      if (!event.defaultPrevented && !reloadDocument) {
        internalOnClick(event);
      }
    }

    return (
      // eslint-disable-next-line jsx-a11y/anchor-has-content
      <a
        {...rest}
        href={href}
        onClick={handleClick}
        ref={ref}
        target={target}
      />
    );
  }
);

if (__DEV__) {
  Link.displayName = "Link";
}

export interface NavLinkProps
  extends Omit<LinkProps, "className" | "style" | "children"> {
  children:
    | React.ReactNode
    | ((props: { isActive: boolean }) => React.ReactNode);
  caseSensitive?: boolean;
  className?: string | ((props: { isActive: boolean }) => string | undefined);
  end?: boolean;
  style?:
    | React.CSSProperties
    | ((props: { isActive: boolean }) => React.CSSProperties);
}

/**
 * A <Link> wrapper that knows if it's "active" or not.
 */
export const NavLink = React.forwardRef<HTMLAnchorElement, NavLinkProps>(
  function NavLinkWithRef(
    {
      "aria-current": ariaCurrentProp = "page",
      caseSensitive = false,
      className: classNameProp = "",
      end = false,
      style: styleProp,
      to,
      children,
      ...rest
    },
    ref
  ) {
    let location = useLocation();
    let path = useResolvedPath(to);

    let locationPathname = location.pathname;
    let toPathname = path.pathname;
    if (!caseSensitive) {
      locationPathname = locationPathname.toLowerCase();
      toPathname = toPathname.toLowerCase();
    }

    let isActive =
      locationPathname === toPathname ||
      (!end &&
        locationPathname.startsWith(toPathname) &&
        locationPathname.charAt(toPathname.length) === "/");

    let ariaCurrent = isActive ? ariaCurrentProp : undefined;

    let className: string | undefined;
    if (typeof classNameProp === "function") {
      className = classNameProp({ isActive });
    } else {
      // If the className prop is not a function, we use a default `active`
      // class for <NavLink />s that are active. In v5 `active` was the default
      // value for `activeClassName`, but we are removing that API and can still
      // use the old default behavior for a cleaner upgrade path and keep the
      // simple styling rules working as they currently do.
      className = [classNameProp, isActive ? "active" : null]
        .filter(Boolean)
        .join(" ");
    }

    let style =
      typeof styleProp === "function" ? styleProp({ isActive }) : styleProp;

    return (
      <Link
        {...rest}
        aria-current={ariaCurrent}
        className={className}
        ref={ref}
        style={style}
        to={to}
      >
        {typeof children === "function" ? children({ isActive }) : children}
      </Link>
    );
  }
);

if (__DEV__) {
  NavLink.displayName = "NavLink";
}

////////////////////////////////////////////////////////////////////////////////
// HOOKS
////////////////////////////////////////////////////////////////////////////////

/**
 * Handles the click behavior for router `<Link>` components. This is useful if
 * you need to create custom `<Link>` components with the same click behavior we
 * use in our exported `<Link>`.
 */
export function useLinkClickHandler<E extends Element = HTMLAnchorElement>(
  to: To,
  {
    target,
    replace: replaceProp,
    state,
  }: {
    target?: React.HTMLAttributeAnchorTarget;
    replace?: boolean;
    state?: any;
  } = {}
): (event: React.MouseEvent<E, MouseEvent>) => void {
  let navigate = useNavigate();
  let location = useLocation();
  let path = useResolvedPath(to);

  return React.useCallback(
    (event: React.MouseEvent<E, MouseEvent>) => {
      if (
        event.button === 0 && // Ignore everything but left clicks
        (!target || target === "_self") && // Let browser handle "target=_blank" etc.
        !isModifiedEvent(event) // Ignore clicks with modifier keys
      ) {
        event.preventDefault();

        // If the URL hasn't changed, a regular <a> will do a replace instead of
        // a push, so do the same here.
        let replace =
          !!replaceProp || createPath(location) === createPath(path);

        navigate(to, { replace, state });
      }
    },
    [location, navigate, path, replaceProp, state, target, to]
  );
}

/**
 * A convenient wrapper for reading and writing search parameters via the
 * URLSearchParams interface.
 */
export function useSearchParams(defaultInit?: URLSearchParamsInit) {
  warning(
    typeof URLSearchParams !== "undefined",
    `You cannot use the \`useSearchParams\` hook in a browser that does not ` +
      `support the URLSearchParams API. If you need to support Internet ` +
      `Explorer 11, we recommend you load a polyfill such as ` +
      `https://github.com/ungap/url-search-params\n\n` +
      `If you're unsure how to load polyfills, we recommend you check out ` +
      `https://polyfill.io/v3/ which provides some recommendations about how ` +
      `to load polyfills only for users that need them, instead of for every ` +
      `user.`
  );

  let defaultSearchParamsRef = React.useRef(createSearchParams(defaultInit));

  let location = useLocation();
  let searchParams = React.useMemo(() => {
    let searchParams = createSearchParams(location.search);

    for (let key of defaultSearchParamsRef.current.keys()) {
      if (!searchParams.has(key)) {
        defaultSearchParamsRef.current.getAll(key).forEach((value) => {
          searchParams.append(key, value);
        });
      }
    }

    return searchParams;
  }, [location.search]);

  let navigate = useNavigate();
  let setSearchParams = React.useCallback(
    (
      nextInit: URLSearchParamsInit,
      navigateOptions?: { replace?: boolean; state?: any }
    ) => {
      navigate("?" + createSearchParams(nextInit), navigateOptions);
    },
    [navigate]
  );

  return [searchParams, setSearchParams] as const;
}

export type ParamKeyValuePair = [string, string];

export type URLSearchParamsInit =
  | string
  | ParamKeyValuePair[]
  | Record<string, string | string[]>
  | URLSearchParams;

/**
 * Creates a URLSearchParams object using the given initializer.
 *
 * This is identical to `new URLSearchParams(init)` except it also
 * supports arrays as values in the object form of the initializer
 * instead of just strings. This is convenient when you need multiple
 * values for a given key, but don't want to use an array initializer.
 *
 * For example, instead of:
 *
 *   let searchParams = new URLSearchParams([
 *     ['sort', 'name'],
 *     ['sort', 'price']
 *   ]);
 *
 * you can do:
 *
 *   let searchParams = createSearchParams({
 *     sort: ['name', 'price']
 *   });
 */
export function createSearchParams(
  init: URLSearchParamsInit = ""
): URLSearchParams {
  return new URLSearchParams(
    typeof init === "string" ||
    Array.isArray(init) ||
    init instanceof URLSearchParams
      ? init
      : Object.keys(init).reduce((memo, key) => {
          let value = init[key];
          return memo.concat(
            Array.isArray(value) ? value.map((v) => [key, v]) : [[key, value]]
          );
        }, [] as ParamKeyValuePair[])
  );
}<|MERGE_RESOLUTION|>--- conflicted
+++ resolved
@@ -101,11 +101,8 @@
   LayoutRouteProps,
   IndexRouteProps,
   RouterProps,
-<<<<<<< HEAD
   Pathname,
   Search,
-=======
->>>>>>> 4c8f1505
   RoutesProps,
 } from "react-router";
 
