--- conflicted
+++ resolved
@@ -78,14 +78,6 @@
       this.context.router,
       '<Link>s rendered outside of a router context cannot navigate.'
     )
-<<<<<<< HEAD
-
-    let allowTransition = true
-
-    if (this.props.onClick)
-      this.props.onClick(event)
-=======
->>>>>>> 7075d14b
 
     if (isModifiedEvent(event) || !isLeftClickEvent(event))
       return
@@ -97,18 +89,7 @@
 
     event.preventDefault()
 
-<<<<<<< HEAD
-    if (allowTransition) {
-      const { to } = this.props
-
-      this.context.router.push(to)
-    }
-=======
-    const { to, query, hash, state } = this.props
-    const location = createLocationDescriptor(to, { query, hash, state })
-
-    this.context.router.push(location)
->>>>>>> 7075d14b
+    this.context.router.push(this.props.to)
   },
 
   render() {
